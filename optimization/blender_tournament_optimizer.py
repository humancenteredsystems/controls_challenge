--- conflicted
+++ resolved
@@ -164,7 +164,7 @@
 def evaluate_blender_architecture(architecture, training_data, data_files, model, baseline, max_files=20):
     """Evaluate architecture performance vs baseline."""
     onnx = train_blender_architecture(architecture, training_data)
-<<<<<<< HEAD
+
     try:
         pid_pairs = get_top_pid_pairs_from_archive()
         costs=[]
@@ -179,32 +179,11 @@
                 finally:
                     if mod:
                         cleanup_temp_controller(mod)
-=======
-    pid_pairs = get_top_pid_pairs_from_archive()
-    costs = []
-    files = random.sample(data_files, min(max_files, len(data_files)))
-
-    try:
-        for f in files:
-            for low, high in pid_pairs[:3]:
-                mod = _make_temp_neural_controller(low, high, onnx, architecture['id'])
-                try:
-                    c, _, _ = run_rollout(f, mod, model)
-                    costs.append(c["total_cost"])
-                except Exception:
-                    costs.append(1e3)
-                finally:
-                    cleanup_temp_controller(mod)
->>>>>>> abe3aee3
         return float(np.mean(costs)) if costs else float('inf')
     finally:
         try:
             Path(onnx).unlink()
-<<<<<<< HEAD
         except OSError:
-=======
-        except FileNotFoundError:
->>>>>>> abe3aee3
             pass
 
 def tournament_selection_and_mutation(pop, elite_pct=0.3, mutation_rate=0.2):
