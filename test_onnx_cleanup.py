--- conflicted
+++ resolved
@@ -11,60 +11,22 @@
     onnx_file = tmp_path / "model.onnx"
     temp_controller = tmp_path / "temp_controller.py"
 
-<<<<<<< HEAD
     def mock_train(architecture, training_data, epochs=100, pretrained_path=None):
         onnx_file.write_text("dummy")
         return str(onnx_file)
 
     monkeypatch.setattr(bto, "train_architecture", mock_train)
-=======
-    def mock_train_architecture(arch, data_path, epochs=100, pretrained_path=None):
-        onnx_file.write_text("dummy")
-        return str(onnx_file)
-
-    def mock_create_temp(pid1, pid2, path, arch_id):
-        temp_controller.write_text("controller")
-        return temp_controller.stem
-
-    def mock_cleanup_temp(name):
-        if temp_controller.exists():
-            temp_controller.unlink()
-
-    monkeypatch.setattr(bto, "train_architecture", mock_train_architecture)
-    monkeypatch.setattr(bto, "create_temp_neural_controller", mock_create_temp)
-    monkeypatch.setattr(bto, "cleanup_temp_controller", mock_cleanup_temp)
->>>>>>> 4a19c030
     monkeypatch.setattr(bto.random, "sample", lambda data, k: data[:k])
     monkeypatch.setattr(bto, "run_rollout", rollout_func)
 
     return onnx_file, temp_controller
 
-<<<<<<< HEAD
     monkeypatch.setattr(bto, "create_temp_neural_controller", mock_make_temp)
     monkeypatch.setattr(bto, "run_rollout", lambda df, cm, m: ({"total_cost": 1.0}, None, None))
     monkeypatch.setattr(bto, "cleanup_temp_controller", lambda name: None)
 
     pid_pairs = [([0, 0, 0], [0, 0, 0])]
     cost = bto.evaluate_architecture_on_pid_pairs({"id": 1}, "train.json", pid_pairs, ["data"], DummyModel(), 1)
-=======
-
-def test_temp_files_removed_on_success(tmp_path, monkeypatch):
-    onnx_file, temp_controller = _setup_artifacts(
-        tmp_path, monkeypatch,
-        lambda df, cn, m: ({"total_cost": 1.0}, None, None),
-    )
-
-    arch = {"id": "1", "hidden_sizes": [], "dropout_rate": 0.1}
-    cost = bto.evaluate_architecture_on_pid_pairs(
-        arch,
-        "training.json",
-        [([0, 0, 0], [0, 0, 0])],
-        ["file.csv"],
-        DummyModel(),
-        max_files=1,
-    )
-
->>>>>>> 4a19c030
     assert cost == pytest.approx(1.0)
     assert not onnx_file.exists()
     assert not temp_controller.exists()
@@ -96,7 +58,6 @@
 def test_onnx_removed_if_controller_creation_fails(tmp_path, monkeypatch):
     onnx_file = tmp_path / "model.onnx"
 
-<<<<<<< HEAD
     def mock_train(architecture, training_data, epochs=100, pretrained_path=None):
         onnx_file.write_text("dummy")
         return str(onnx_file)
@@ -108,34 +69,9 @@
         raise RuntimeError("fail")
 
     monkeypatch.setattr(bto, "create_temp_neural_controller", mock_make_temp)
-=======
-    def mock_train_architecture(arch, data_path, epochs=100, pretrained_path=None):
-        onnx_file.write_text("dummy")
-        return str(onnx_file)
-
-    def failing_create_temp(*args, **kwargs):
-        raise RuntimeError("fail")
-
-    monkeypatch.setattr(bto, "train_architecture", mock_train_architecture)
-    monkeypatch.setattr(bto, "create_temp_neural_controller", failing_create_temp)
-    monkeypatch.setattr(bto.random, "sample", lambda data, k: data[:k])
-
-    arch = {"id": "1", "hidden_sizes": [], "dropout_rate": 0.1}
->>>>>>> 4a19c030
 
     pid_pairs = [([0, 0, 0], [0, 0, 0])]
     with pytest.raises(RuntimeError):
-<<<<<<< HEAD
         bto.evaluate_architecture_on_pid_pairs({"id": 1}, "train.json", pid_pairs, ["data"], DummyModel(), 1)
-=======
-        bto.evaluate_architecture_on_pid_pairs(
-            arch,
-            "training.json",
-            [([0, 0, 0], [0, 0, 0])],
-            ["file.csv"],
-            DummyModel(),
-            max_files=1,
-        )
->>>>>>> 4a19c030
 
     assert not onnx_file.exists()